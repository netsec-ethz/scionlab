--- conflicted
+++ resolved
@@ -1,13 +1,8 @@
 - model: scionlab.isd
   pk: 1
   fields:
-<<<<<<< HEAD
-    created_date: 2019-05-08 03:52:25.285438
-    modified_date: 2019-05-08 03:52:25.285483
-=======
     created_date: 2019-04-30 03:30:55.232833
     modified_date: 2019-04-30 03:30:55.232859
->>>>>>> 74e5c733
     isd_id: 16
     label: AWS
     trc: null
@@ -15,13 +10,8 @@
 - model: scionlab.isd
   pk: 2
   fields:
-<<<<<<< HEAD
-    created_date: 2019-05-08 03:52:25.287477
-    modified_date: 2019-05-08 03:52:25.287490
-=======
     created_date: 2019-04-30 03:30:55.234799
     modified_date: 2019-04-30 03:30:55.234815
->>>>>>> 74e5c733
     isd_id: 17
     label: Switzerland
     trc: null
@@ -29,13 +19,8 @@
 - model: scionlab.isd
   pk: 3
   fields:
-<<<<<<< HEAD
-    created_date: 2019-05-08 03:52:25.289108
-    modified_date: 2019-05-08 03:52:25.289121
-=======
     created_date: 2019-04-30 03:30:55.236143
     modified_date: 2019-04-30 03:30:55.236157
->>>>>>> 74e5c733
     isd_id: 18
     label: North America
     trc: null
@@ -43,13 +28,8 @@
 - model: scionlab.isd
   pk: 4
   fields:
-<<<<<<< HEAD
-    created_date: 2019-05-08 03:52:25.290638
-    modified_date: 2019-05-08 03:52:25.290650
-=======
     created_date: 2019-04-30 03:30:55.237733
     modified_date: 2019-04-30 03:30:55.237747
->>>>>>> 74e5c733
     isd_id: 19
     label: EU
     trc: null
@@ -57,13 +37,8 @@
 - model: scionlab.isd
   pk: 5
   fields:
-<<<<<<< HEAD
-    created_date: 2019-05-08 03:52:25.291990
-    modified_date: 2019-05-08 03:52:25.292002
-=======
     created_date: 2019-04-30 03:30:55.239234
     modified_date: 2019-04-30 03:30:55.239248
->>>>>>> 74e5c733
     isd_id: 20
     label: Korea
     trc: null
@@ -71,13 +46,8 @@
 - model: scionlab.isd
   pk: 6
   fields:
-<<<<<<< HEAD
-    created_date: 2019-05-08 03:52:25.293365
-    modified_date: 2019-05-08 03:52:25.293378
-=======
     created_date: 2019-04-30 03:30:55.240515
     modified_date: 2019-04-30 03:30:55.240529
->>>>>>> 74e5c733
     isd_id: 21
     label: Japan
     trc: null
@@ -85,13 +55,8 @@
 - model: scionlab.isd
   pk: 7
   fields:
-<<<<<<< HEAD
-    created_date: 2019-05-08 03:52:25.294757
-    modified_date: 2019-05-08 03:52:25.294770
-=======
     created_date: 2019-04-30 03:30:55.241864
     modified_date: 2019-04-30 03:30:55.241878
->>>>>>> 74e5c733
     isd_id: 22
     label: Taiwan
     trc: null
@@ -99,13 +64,8 @@
 - model: scionlab.isd
   pk: 8
   fields:
-<<<<<<< HEAD
-    created_date: 2019-05-08 03:52:25.296035
-    modified_date: 2019-05-08 03:52:25.296047
-=======
     created_date: 2019-04-30 03:30:55.243099
     modified_date: 2019-04-30 03:30:55.243112
->>>>>>> 74e5c733
     isd_id: 23
     label: Singapore
     trc: null
@@ -113,13 +73,8 @@
 - model: scionlab.isd
   pk: 9
   fields:
-<<<<<<< HEAD
-    created_date: 2019-05-08 03:52:25.297456
-    modified_date: 2019-05-08 03:52:25.297469
-=======
     created_date: 2019-04-30 03:30:55.244360
     modified_date: 2019-04-30 03:30:55.244385
->>>>>>> 74e5c733
     isd_id: 24
     label: Australia
     trc: null
@@ -127,13 +82,8 @@
 - model: scionlab.isd
   pk: 10
   fields:
-<<<<<<< HEAD
-    created_date: 2019-05-08 03:52:25.298839
-    modified_date: 2019-05-08 03:52:25.298851
-=======
     created_date: 2019-04-30 03:30:55.245664
     modified_date: 2019-04-30 03:30:55.245677
->>>>>>> 74e5c733
     isd_id: 25
     label: China
     trc: null
