--- conflicted
+++ resolved
@@ -16,12 +16,8 @@
 
 from django import urls
 from django.core.exceptions import ValidationError
-<<<<<<< HEAD
-from scionlab.models.user import User
-=======
 from django.db import models, transaction
 from django.utils.html import format_html
->>>>>>> 5f06b620
 
 import scionlab.tasks
 from scionlab.models.core import (
@@ -43,7 +39,7 @@
 
 class UserASManager(models.Manager):
     def create(self,
-               owner: User,
+               owner,
                installation_type,
                isd,
                public_ip=None,
@@ -429,7 +425,6 @@
 
         # delete old BRs
         if brs_to_delete:
-<<<<<<< HEAD
             BorderRouter.objects.filter(pk__in=brs_to_delete).delete()
 
 
@@ -458,7 +453,4 @@
         _str = 'AttachmentPointConf('
         for k, v in self.__dict__.items():
             _str += '{}={}, '.format(k, v)
-        return _str[:-2] + ')'
-=======
-            BorderRouter.objects.filter(pk__in=brs_to_delete).delete()
->>>>>>> 5f06b620
+        return _str[:-2] + ')'