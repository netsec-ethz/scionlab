--- conflicted
+++ resolved
@@ -272,12 +272,8 @@
     try:
         tmpdir = tempfile.mkdtemp()
         tar.extractall(path=tmpdir)
-<<<<<<< HEAD
-        install_vpn_clients_config(tmpdir)
-=======
         install_vpn_client_config(tmpdir)
         install_vpn_server_config(tmpdir)
->>>>>>> 85a444be
         install_scionlab_service(tmpdir)
         install_scion_config(tmpdir)
     finally:
@@ -323,7 +319,6 @@
     subprocess.run(['systemctl', 'restart', 'scionlab.target'], check=True)
 
 
-<<<<<<< HEAD
 def install_vpn_clients_config(tmpdir):
     regex = re.compile(VPN_CLIENT_NAME_REGEX)
     for fname in filter(lambda f: regex.search(f), os.listdir(tmpdir)):
@@ -331,35 +326,11 @@
         exists, changed = _install_file(tmpdir, fname, '/etc/openvpn/')
         if changed:
             if exists:
-                # XXX: Maybe we can bring up the connections in batch
+                # TODO(andrea_tulimiero): Should we bring up the connections in batch?
                 subprocess.run(['systemctl', 'restart', 'openvpn@{}'.format(client_name)], check=True)
-                # ensure the interface is up; give up after 5 tries
-                vpn_ready = False
-                for i in range(5):
-                    logging.debug('Waiting for VPN ...')
-                    time.sleep(1)
-                    st = subprocess.run(['ip', 'address', 'show', 'dev', 'tun0'],
-                                        stdout=subprocess.DEVNULL,
-                                        stderr=subprocess.DEVNULL)
-                    if st.returncode == 0:
-                        vpn_ready = True
-                        break
-                if vpn_ready:
-                    logging.debug("Got VPN")
-                else:
-                    logging.warn('WARNING!: VPN could be unready. SCION may fail to start.')
+                wait_for_tun0()
             else:
                 subprocess.run(['systemctl', 'stop', 'openvpn@{}'.format(client_name)], check=True)
-=======
-def install_vpn_client_config(tmpdir):
-    exists, changed = _install_file(tmpdir, 'client.conf', '/etc/openvpn/')
-    if changed:
-        if exists:
-            subprocess.run(['systemctl', 'restart', 'openvpn@client'], check=True)
-            wait_for_tun0()
-        else:
-            subprocess.run(['systemctl', 'stop', 'openvpn@client'], check=True)
->>>>>>> 85a444be
 
 
 def install_vpn_server_config(tmpdir):
