# Copyright 2018 ETH Zurich
#
# Licensed under the Apache License, Version 2.0 (the "License");
# you may not use this file except in compliance with the License.
# You may obtain a copy of the License at
#
#   http://www.apache.org/licenses/LICENSE-2.0
#
# Unless required by applicable law or agreed to in writing, software
# distributed under the License is distributed on an "AS IS" BASIS,
# WITHOUT WARRANTIES OR CONDITIONS OF ANY KIND, either express or implied.
# See the License for the specific language governing permissions and
# limitations under the License.
<<<<<<< HEAD
=======

import ipaddress
import tarfile
from contextlib import closing

from django.core.exceptions import ValidationError
>>>>>>> 5f06b620
from django.http import HttpResponseRedirect, HttpResponseForbidden
from django.urls import reverse, reverse_lazy
from django.views import View
from django.views.generic import CreateView, UpdateView, DeleteView, ListView
from django.views.generic.detail import SingleObjectMixin
<<<<<<< HEAD
=======
from django import forms
from django.conf import settings
from crispy_forms.helper import FormHelper
from crispy_forms.layout import Layout, Field, Row, Column
from crispy_forms.bootstrap import AppendedText
>>>>>>> 5f06b620

from scionlab import config_tar
<<<<<<< HEAD
from scionlab.util.http import HttpResponseAttachment
from scionlab.models.user_as import UserAS, AttachmentPoint
from scionlab.forms.user_as_form import UserASForm
=======
from scionlab.util.archive import TarWriter


class UserASForm(forms.ModelForm):
    """
    Form for UserAS creation and update.
    """
    class Meta:
        model = UserAS
        fields = (
            'label',
            'attachment_point',
            'installation_type',
            'public_ip',
            'bind_ip',
            'bind_port'
        )
        labels = {
            'label': "Label",
            'attachment_point': "Attachment Point",
            # Hack: add "asteriskField"-span to make field look like required field, but will
            # only be checked server side
            'public_ip': 'Public IP address <span class="asteriskField">*</span>',
            'bind_ip': "Bind IP address",
            'bind_port': "Bind Port",
        }
        help_texts = {
            'attachment_point': "This SCIONLab-infrastructure AS will be the provider for your AS.",
            'public_ip': "The attachment point will use this IP for the overlay link to your AS.",
            'bind_ip': "(Optional) Specify the local IP/port "
                       "if your border router is behind a NAT/firewall etc.",
        }
        widgets = {
            'installation_type': forms.RadioSelect(),
        }

    use_vpn = forms.BooleanField(
        required=False,
        label="Use VPN",
        help_text="Use an OpenVPN connection for the overlay link between the attachment point "
                  "and the border router of my AS."
    )
    public_port = forms.IntegerField(
        min_value=1024,
        max_value=MAX_PORT,
        initial=50000,
        label="Public Port (UDP)",
        help_text="The attachment point will use this port for the overlay link to your AS."
    )

    def __init__(self, *args, **kwargs):
        self.user = kwargs.pop('user')
        instance = kwargs.get('instance')
        initial = kwargs.pop('initial', {})
        if instance:
            initial['use_vpn'] = instance.is_use_vpn()
            initial['public_port'] = instance.get_public_port()
        self.helper = self._crispy_helper(instance)
        super().__init__(*args, initial=initial, **kwargs)

    def clean(self):
        cleaned_data = super().clean()
        if self.instance.pk is None:
            self.user.check_as_quota()
        if cleaned_data.get('use_vpn'):
            cleaned_data.get('attachment_point').check_vpn_available()
        elif 'public_ip' in self.errors:
            assert('public_ip' not in cleaned_data)
            return cleaned_data
        else:
            public_ip = cleaned_data.get('public_ip')
            if not public_ip:
                # public_ip cannot be empty when use_vpn is false
                raise ValidationError(
                    'Please provide a value for public IP, or enable "Use OpenVPN".',
                    code='missing_public_ip_no_vpn'
                )
            ip_addr = ipaddress.ip_address(public_ip)

            ap = cleaned_data['attachment_point']
            if ip_addr.version not in ap.supported_ip_versions():
                raise ValidationError('IP version {ipv} not supported by the selected '
                                      'attachment point'.format(ipv=ip_addr.version),
                                      code='unsupported_ip_version')

            if (not settings.DEBUG and (not ip_addr.is_global or ip_addr.is_loopback)) or \
                    ip_addr.is_multicast or \
                    ip_addr.is_reserved or \
                    ip_addr.is_link_local or \
                    (ip_addr.version == 6 and ip_addr.is_site_local) or \
                    ip_addr.is_unspecified:
                self.add_error('public_ip',
                               ValidationError("Public IP address must be a publically routable "
                                               "address. It cannot be a multicast, loopback or "
                                               "otherwise reserved address.",
                                               code='invalid_public_ip'))
        return cleaned_data

    def save(self, commit=True):
        if self.instance.pk is None:
            return UserAS.objects.create(
                owner=self.user,
                label=self.cleaned_data['label'],
                attachment_point=self.cleaned_data['attachment_point'],
                installation_type=self.cleaned_data['installation_type'],
                use_vpn=self.cleaned_data['use_vpn'],
                public_ip=self.cleaned_data['public_ip'],
                public_port=self.cleaned_data['public_port'],
                bind_ip=self.cleaned_data['bind_ip'],
                bind_port=self.cleaned_data['bind_port'],
            )
        else:
            self.instance.update(
                label=self.cleaned_data['label'],
                attachment_point=self.cleaned_data['attachment_point'],
                installation_type=self.cleaned_data['installation_type'],
                use_vpn=self.cleaned_data['use_vpn'],
                public_ip=self.cleaned_data['public_ip'],
                public_port=self.cleaned_data['public_port'],
                bind_ip=self.cleaned_data['bind_ip'],
                bind_port=self.cleaned_data['bind_port'],
            )
            return self.instance

    def _crispy_helper(self, instance):
        """
        Create the crispy-forms FormHelper. The form will then be rendered
        using {% crispy form %} in the template.
        """
        helper = FormHelper()
        helper.attrs['id'] = 'id_user_as_form'
        helper.layout = Layout(
            AppendedText('label',
                         text='<span class="fa fa-pencil"></span>',
                         title="Optional short label for your AS",
                         placeholder='"My Test AS X"'),
            'attachment_point',
            'use_vpn',
            AppendedText('public_ip', '<span class="fa fa-external-link"></span>'),
            AppendedText('public_port', '<span class="fa fa-share-square-o"></span>'),
            Row(
                Column(
                    AppendedText('bind_ip', '<span class="fa fa-external-link-square"></span>'),
                    css_class='form-group col-md-6 mb-0',
                ),
                Column(
                    AppendedText('bind_port', '<span class="fa fa-share-square"></span>'),
                    css_class='form-group col-md-6 mb-0',
                ),
                css_id='row_id_bind_addr'
            ),
            Field(
                'installation_type',
                template='scionlab/partials/installation_type_accordion.html',
            ),
        )

        # Inject some helpers into the context (crispy does the magic):
        helper.accordion_templates = ["scionlab/partials/installation_type_vm.html",
                                      "scionlab/partials/installation_type_pkg.html",
                                      "scionlab/partials/installation_type_src.html"]

        if instance and instance.pk:
            host = instance.hosts.get()
            helper.host_id = host.uid
            helper.host_secret = host.secret

        return helper
>>>>>>> 5f06b620


class UserASCreateView(CreateView):
    template_name = "scionlab/user_as_add.html"
    model = UserAS
    form_class = UserASForm

    def get(self, request, *args, **kwargs):
        user = self.request.user
        if user.num_ases() >= user.max_num_ases():
            return HttpResponseForbidden()
        return super().get(request, *args, **kwargs)

    def post(self, request, *args, **kwargs):
        user = self.request.user
        if user.num_ases() >= user.max_num_ases():
            return HttpResponseForbidden()

        return super(UserASCreateView, self).post(request, *args, **kwargs)

    def get_success_url(self):
        return reverse('user_as_detail', kwargs={'pk': self.object.pk})

    def get_form_kwargs(self):
        kwargs = super().get_form_kwargs()
        kwargs['user'] = self.request.user
        return kwargs

    def get_context_data(self, **kwargs):
        context = super().get_context_data(**kwargs)
        _add_attachment_point_data(context)
        return context


class OwnedUserASQuerysetMixin:
    """
    Defines get_queryset to get only the UserASes owned by
    the current user.
    To be used in a View that uses `django.views.generic.detail.SingleObjectMixin`
    """

    def get_queryset(self):
        return UserAS.objects.filter(owner=self.request.user)


class UserASDetailView(OwnedUserASQuerysetMixin, UpdateView):
    template_name = "scionlab/user_as_details.html"
    model = UserAS
    form_class = UserASForm

    def get_form_kwargs(self):
        kwargs = super().get_form_kwargs()
        kwargs['user'] = self.request.user
        return kwargs

    def get_context_data(self, **kwargs):
        context = super().get_context_data(**kwargs)
        _add_attachment_point_data(context)
        return context


class UserASDeleteView(OwnedUserASQuerysetMixin, DeleteView):
    template_name = "scionlab/user_as_confirm_delete.html"
    model = UserAS
    success_url = reverse_lazy('user')


class UserASActivateView(OwnedUserASQuerysetMixin, SingleObjectMixin, View):
    """
    Activate or deactivate the UserAS
    """
    model = UserAS
    active = None

    def __init__(self, active, *args, **kwargs):
        self.active = active
        super().__init__(*args, **kwargs)

    def get_success_url(self):
        return reverse('user_as_detail', kwargs={'pk': self.object.pk})

    def post(self, request, *args, **kwargs):
        self.object = self.get_object()
        success_url = self.get_success_url()
        self.object.update_active(self.active)
        return HttpResponseRedirect(success_url)


class UserASGetConfigView(OwnedUserASQuerysetMixin, SingleObjectMixin, View):
    """
    Download the configuration tar for the UserAS
    """

    def get(self, request, *args, **kwargs):
        user_as = self.get_object()
        filename = 'scion_lab_{user}_{ia}.tar.gz'.format(
            user=user_as.owner.email,
            ia=user_as.isd_as_path_str())
        resp = HttpResponseAttachment(filename=filename, content_type='application/gzip')
        with closing(tarfile.open(mode='w:gz', fileobj=resp)) as tar:
            config_tar.generate_user_as_config_tar(user_as, TarWriter(tar))
        return resp


class UserASesView(ListView):
    template_name = "scionlab/user.html"
    model = UserAS
    ordering = ['as_id']

    def get_queryset(self):
        return super().get_queryset().filter(owner=self.request.user)


def _add_attachment_point_data(context):
    """
    Helper for UserASCreateView and UserASDetailView.
    Add attachment point data to context dict.
    """
    ap_data = {
        str(ap.pk): {
            'has_vpn': bool(ap.vpn)
        }
        for ap in AttachmentPoint.objects.all()
    }
    context['attachment_points'] = ap_data<|MERGE_RESOLUTION|>--- conflicted
+++ resolved
@@ -11,204 +11,27 @@
 # WITHOUT WARRANTIES OR CONDITIONS OF ANY KIND, either express or implied.
 # See the License for the specific language governing permissions and
 # limitations under the License.
-<<<<<<< HEAD
-=======
-
 import ipaddress
 import tarfile
 from contextlib import closing
 
 from django.core.exceptions import ValidationError
->>>>>>> 5f06b620
 from django.http import HttpResponseRedirect, HttpResponseForbidden
 from django.urls import reverse, reverse_lazy
 from django.views import View
 from django.views.generic import CreateView, UpdateView, DeleteView, ListView
 from django.views.generic.detail import SingleObjectMixin
-<<<<<<< HEAD
-=======
 from django import forms
 from django.conf import settings
 from crispy_forms.helper import FormHelper
 from crispy_forms.layout import Layout, Field, Row, Column
 from crispy_forms.bootstrap import AppendedText
->>>>>>> 5f06b620
 
 from scionlab import config_tar
-<<<<<<< HEAD
 from scionlab.util.http import HttpResponseAttachment
 from scionlab.models.user_as import UserAS, AttachmentPoint
 from scionlab.forms.user_as_form import UserASForm
-=======
 from scionlab.util.archive import TarWriter
-
-
-class UserASForm(forms.ModelForm):
-    """
-    Form for UserAS creation and update.
-    """
-    class Meta:
-        model = UserAS
-        fields = (
-            'label',
-            'attachment_point',
-            'installation_type',
-            'public_ip',
-            'bind_ip',
-            'bind_port'
-        )
-        labels = {
-            'label': "Label",
-            'attachment_point': "Attachment Point",
-            # Hack: add "asteriskField"-span to make field look like required field, but will
-            # only be checked server side
-            'public_ip': 'Public IP address <span class="asteriskField">*</span>',
-            'bind_ip': "Bind IP address",
-            'bind_port': "Bind Port",
-        }
-        help_texts = {
-            'attachment_point': "This SCIONLab-infrastructure AS will be the provider for your AS.",
-            'public_ip': "The attachment point will use this IP for the overlay link to your AS.",
-            'bind_ip': "(Optional) Specify the local IP/port "
-                       "if your border router is behind a NAT/firewall etc.",
-        }
-        widgets = {
-            'installation_type': forms.RadioSelect(),
-        }
-
-    use_vpn = forms.BooleanField(
-        required=False,
-        label="Use VPN",
-        help_text="Use an OpenVPN connection for the overlay link between the attachment point "
-                  "and the border router of my AS."
-    )
-    public_port = forms.IntegerField(
-        min_value=1024,
-        max_value=MAX_PORT,
-        initial=50000,
-        label="Public Port (UDP)",
-        help_text="The attachment point will use this port for the overlay link to your AS."
-    )
-
-    def __init__(self, *args, **kwargs):
-        self.user = kwargs.pop('user')
-        instance = kwargs.get('instance')
-        initial = kwargs.pop('initial', {})
-        if instance:
-            initial['use_vpn'] = instance.is_use_vpn()
-            initial['public_port'] = instance.get_public_port()
-        self.helper = self._crispy_helper(instance)
-        super().__init__(*args, initial=initial, **kwargs)
-
-    def clean(self):
-        cleaned_data = super().clean()
-        if self.instance.pk is None:
-            self.user.check_as_quota()
-        if cleaned_data.get('use_vpn'):
-            cleaned_data.get('attachment_point').check_vpn_available()
-        elif 'public_ip' in self.errors:
-            assert('public_ip' not in cleaned_data)
-            return cleaned_data
-        else:
-            public_ip = cleaned_data.get('public_ip')
-            if not public_ip:
-                # public_ip cannot be empty when use_vpn is false
-                raise ValidationError(
-                    'Please provide a value for public IP, or enable "Use OpenVPN".',
-                    code='missing_public_ip_no_vpn'
-                )
-            ip_addr = ipaddress.ip_address(public_ip)
-
-            ap = cleaned_data['attachment_point']
-            if ip_addr.version not in ap.supported_ip_versions():
-                raise ValidationError('IP version {ipv} not supported by the selected '
-                                      'attachment point'.format(ipv=ip_addr.version),
-                                      code='unsupported_ip_version')
-
-            if (not settings.DEBUG and (not ip_addr.is_global or ip_addr.is_loopback)) or \
-                    ip_addr.is_multicast or \
-                    ip_addr.is_reserved or \
-                    ip_addr.is_link_local or \
-                    (ip_addr.version == 6 and ip_addr.is_site_local) or \
-                    ip_addr.is_unspecified:
-                self.add_error('public_ip',
-                               ValidationError("Public IP address must be a publically routable "
-                                               "address. It cannot be a multicast, loopback or "
-                                               "otherwise reserved address.",
-                                               code='invalid_public_ip'))
-        return cleaned_data
-
-    def save(self, commit=True):
-        if self.instance.pk is None:
-            return UserAS.objects.create(
-                owner=self.user,
-                label=self.cleaned_data['label'],
-                attachment_point=self.cleaned_data['attachment_point'],
-                installation_type=self.cleaned_data['installation_type'],
-                use_vpn=self.cleaned_data['use_vpn'],
-                public_ip=self.cleaned_data['public_ip'],
-                public_port=self.cleaned_data['public_port'],
-                bind_ip=self.cleaned_data['bind_ip'],
-                bind_port=self.cleaned_data['bind_port'],
-            )
-        else:
-            self.instance.update(
-                label=self.cleaned_data['label'],
-                attachment_point=self.cleaned_data['attachment_point'],
-                installation_type=self.cleaned_data['installation_type'],
-                use_vpn=self.cleaned_data['use_vpn'],
-                public_ip=self.cleaned_data['public_ip'],
-                public_port=self.cleaned_data['public_port'],
-                bind_ip=self.cleaned_data['bind_ip'],
-                bind_port=self.cleaned_data['bind_port'],
-            )
-            return self.instance
-
-    def _crispy_helper(self, instance):
-        """
-        Create the crispy-forms FormHelper. The form will then be rendered
-        using {% crispy form %} in the template.
-        """
-        helper = FormHelper()
-        helper.attrs['id'] = 'id_user_as_form'
-        helper.layout = Layout(
-            AppendedText('label',
-                         text='<span class="fa fa-pencil"></span>',
-                         title="Optional short label for your AS",
-                         placeholder='"My Test AS X"'),
-            'attachment_point',
-            'use_vpn',
-            AppendedText('public_ip', '<span class="fa fa-external-link"></span>'),
-            AppendedText('public_port', '<span class="fa fa-share-square-o"></span>'),
-            Row(
-                Column(
-                    AppendedText('bind_ip', '<span class="fa fa-external-link-square"></span>'),
-                    css_class='form-group col-md-6 mb-0',
-                ),
-                Column(
-                    AppendedText('bind_port', '<span class="fa fa-share-square"></span>'),
-                    css_class='form-group col-md-6 mb-0',
-                ),
-                css_id='row_id_bind_addr'
-            ),
-            Field(
-                'installation_type',
-                template='scionlab/partials/installation_type_accordion.html',
-            ),
-        )
-
-        # Inject some helpers into the context (crispy does the magic):
-        helper.accordion_templates = ["scionlab/partials/installation_type_vm.html",
-                                      "scionlab/partials/installation_type_pkg.html",
-                                      "scionlab/partials/installation_type_src.html"]
-
-        if instance and instance.pk:
-            host = instance.hosts.get()
-            helper.host_id = host.uid
-            helper.host_secret = host.secret
-
-        return helper
->>>>>>> 5f06b620
 
 
 class UserASCreateView(CreateView):
