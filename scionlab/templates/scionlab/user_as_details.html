{% extends 'scionlab/base.html' %}
{% load static %}
{% load crispy_forms_tags %}

{% block title %}User AS{% endblock %}
{% block content_title %}AS {{object.as_id }}{% endblock %}

{% block content %}
<<<<<<< HEAD
    <h1>AS {{ object.as_id }}</h1>

    <form action="{% url 'user_as_detail' pk=object.pk %}" method="post">
        {% csrf_token %}
        <h2>Configuration</h2>
        {% crispy form %}
=======
>>>>>>> 5f06b620

        <h2>Attachment points</h2>
        {% crispy form.attachment_links_form_set %}

        <button type="submit" class="btn btn-primary savebtn">Save Changes</button>
    </form>


    {% if object.is_active %}
        <a class="ml-3" href="{% url 'user_as_config' pk=object.pk %}"><span class="fa fa-download"></span> Download configuration</a>
        <button type="submit" form="id_deactivate_form" class="btn btn-outline-danger pull-right">Deactivate this AS</button>
        <form id="id_deactivate_form" method="post" action="{% url 'user_as_deactivate' pk=object.pk %}">{% csrf_token %}
        </form>
    {% else %}
        <button type="submit" form="id_activate_form" class="btn btn-success pull-right">Activate this AS</button>
        <form id="id_activate_form" method="post" action="{% url 'user_as_activate' pk=object.pk %}">{% csrf_token %}
        </form>
    {% endif %}

    {% include "scionlab/partials/user_as_form_script.html" with attachment_points=attachment_points %}

{% endblock content %}<|MERGE_RESOLUTION|>--- conflicted
+++ resolved
@@ -6,15 +6,12 @@
 {% block content_title %}AS {{object.as_id }}{% endblock %}
 
 {% block content %}
-<<<<<<< HEAD
     <h1>AS {{ object.as_id }}</h1>
 
     <form action="{% url 'user_as_detail' pk=object.pk %}" method="post">
         {% csrf_token %}
         <h2>Configuration</h2>
         {% crispy form %}
-=======
->>>>>>> 5f06b620
 
         <h2>Attachment points</h2>
         {% crispy form.attachment_links_form_set %}
