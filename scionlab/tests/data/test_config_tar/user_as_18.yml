<<<<<<< HEAD
README.md: |
  # SCIONLab Dedicated
  SCIONLab Dedicated System configuration

  This is the SCION configuration for a dedicated system.


  ## Setup of the system

  You need to install SCION to the system, and/or update it to the version you need, manually.
  There is documentation on how to do it under:
  https://netsec-ethz.github.io/scion-tutorials/native_setup/ubuntu_x86_build/
  If you are running your AS not in a conventional Ubuntu system, check the more general:
  https://netsec-ethz.github.io/scion-tutorials/

  If, on the other hand, you wish SCION to be kept up to date automatically, and you don't mind running a VM, consider getting the configuration for a VM instead.


  ## Further information

  You can find more information about the SCION architecture in:
  https://www.scion-architecture.net/
  As well as tutorials, videos, publications, source code and much more!
client_20-ffaa_0_1404.conf: |
=======
README.md: |-
  content_not_checked
client.conf: |
>>>>>>> b12027da
  # Specify that we are a client
  client

  # We use a TUN device, a virtual point-to-point IP link
  dev tun

  # Connecting to a UDP server
  proto udp

  # Enable server authentication
  remote-cert-tls server

  # Select prefered cipher available in ovpn 2.3
  cipher AES-256-CBC

  # IP and port of the server
  remote 192.0.2.44 1194

  # Keep trying indefinitely to resolve the
  # host name of the OpenVPN server.
  resolv-retry infinite

  # Do not bind to a specific local port number
  nobind

  # Preserve state accross restarts
  persist-key
  persist-tun

  # Enable compression on the VPN link.
  comp-lzo

  # Log verbosity
  verb 3

  # Silence repeating messages
  mute 10
  <ca>
  -----BEGIN CERTIFICATE-----
  MIICiDCCAjKgAwIBAgIUY03EscLp/tV8/HiQuWm/cAGhnyIwDQYJKoZIhvcNAQEL
  BQAwgZYxCzAJBgNVBAYTAkNIMQswCQYDVQQIDAJaSDEPMA0GA1UEBwwGWnVyaWNo
  MQwwCgYDVQQKDANFVEgxDzANBgNVBAsMBk5ldFNlYzEPMA0GA1UEAwwGRVRIIENB
  MREwDwYDVQQpDAhTQ0lPTlZQTjEmMCQGCSqGSIb3DQEJARYXc2Npb25AbGlzdHMu
  aW5mLmV0aHouY2gwHhcNMTkwMzE4MTYxMzI4WhcNMjExMjEyMTYxMzI4WjCBljEL
  MAkGA1UEBhMCQ0gxCzAJBgNVBAgMAlpIMQ8wDQYDVQQHDAZadXJpY2gxDDAKBgNV
  BAoMA0VUSDEPMA0GA1UECwwGTmV0U2VjMQ8wDQYDVQQDDAZFVEggQ0ExETAPBgNV
  BCkMCFNDSU9OVlBOMSYwJAYJKoZIhvcNAQkBFhdzY2lvbkBsaXN0cy5pbmYuZXRo
  ei5jaDBcMA0GCSqGSIb3DQEBAQUAA0sAMEgCQQCYEEeAWRrJkwZv+8KQrhX/pPxJ
  f89V1DT5V26f7cpXvYX++UD6wWN/nvrlxWMn0ogFXMXTzF4vzjbkDdr+TUWzAgMB
  AAGjVjBUMB8GA1UdIwQYMBaAFNnSpWmZlqsECJAaMqXfa5s+QCU/MB0GA1UdDgQW
  BBTZ0qVpmZarBAiQGjKl32ubPkAlPzASBgNVHRMBAf8ECDAGAQH/AgEAMA0GCSqG
  SIb3DQEBCwUAA0EAFM4SoKTgWogTbZv2hUK5RZOFnxHfFmdt58lWh8ddYnjBftVO
  H/MPzcX6Zss1ys5GCJpf2G2uKJJxTtstqEBEsg==
  -----END CERTIFICATE-----
  </ca>
  <cert>
  -----BEGIN CERTIFICATE-----
  MIIDLzCCAtmgAwIBAgIUL8UCzU5jvPAeIwVOKW9mMntQDcQwDQYJKoZIhvcNAQEL
  BQAwgZYxCzAJBgNVBAYTAkNIMQswCQYDVQQIDAJaSDEPMA0GA1UEBwwGWnVyaWNo
  MQwwCgYDVQQKDANFVEgxDzANBgNVBAsMBk5ldFNlYzEPMA0GA1UEAwwGRVRIIENB
  MREwDwYDVQQpDAhTQ0lPTlZQTjEmMCQGCSqGSIb3DQEJARYXc2Npb25AbGlzdHMu
  aW5mLmV0aHouY2gwHhcNMTkxMDAyMTEwNzQxWhcNMjExMDAxMTEwNzQxWjCBrDEL
  MAkGA1UEBhMCQ0gxCzAJBgNVBAgMAlpIMQ8wDQYDVQQHDAZadXJpY2gxDDAKBgNV
  BAoMA0VUSDEPMA0GA1UECwwGTmV0U2VjMSUwIwYDVQQDDBxleGJlcnRAc2Npb25s
  YWIub3JnX2ZmYWFfMV8zMREwDwYDVQQpDAhTQ0lPTlZQTjEmMCQGCSqGSIb3DQEJ
  ARYXc2Npb25AbGlzdHMuaW5mLmV0aHouY2gwgZ8wDQYJKoZIhvcNAQEBBQADgY0A
  MIGJAoGBAKD9u0fLYiqPac5IsYOQA3M2bmHmW2tVtr6l/AaxoUTukRG17EYoIXGr
  PJwhHI76PULope4bqsT7vMGZvE0gSH+GFDH3rRD4F0ie7nb13Y8FGnt46WAR5TbG
  6NIGlJgWLRArjfNeDAQs6a3vuFMS5Ox2PEpEQBdwCZxqF8YOoUAfAgMBAAGjgaIw
  gZ8wJwYDVR0RBCAwHoIcZXhiZXJ0QHNjaW9ubGFiLm9yZ19mZmFhXzFfMzAfBgNV
  HSMEGDAWgBTZ0qVpmZarBAiQGjKl32ubPkAlPzAdBgNVHQ4EFgQU1W7EKLUD1I/9
  Y/fWXYGB7M3pIYIwDgYDVR0PAQH/BAQDAgeAMBYGA1UdJQEB/wQMMAoGCCsGAQUF
  BwMCMAwGA1UdEwEB/wQCMAAwDQYJKoZIhvcNAQELBQADQQAtLKwgrlpb0cSSa72d
  SZmuW9qGeG+5qD1NBudMV8eI37IpGBMzqgneCLhuCr2Z0DtOWQb57bvoIA3TlXgQ
  acgv
  -----END CERTIFICATE-----
  </cert>
  <key>
  -----BEGIN RSA PRIVATE KEY-----
  MIICXAIBAAKBgQCg/btHy2Iqj2nOSLGDkANzNm5h5ltrVba+pfwGsaFE7pERtexG
  KCFxqzycIRyO+j1C6KXuG6rE+7zBmbxNIEh/hhQx960Q+BdInu529d2PBRp7eOlg
  EeU2xujSBpSYFi0QK43zXgwELOmt77hTEuTsdjxKREAXcAmcahfGDqFAHwIDAQAB
  AoGAIQ85sCqRxA+jOJsw6MVgD/6zeCMnzsjROCE5ud4sMc2TuMFU/assAv2Y+q7K
  AIpenijMOjMwRDc1scPyKRxiBop7KfYIlOY/XAcwy6SOTKXlFGBLJMCHOOyQBQds
  zzcMrTtiBMJym/uyTT5CgCrRticuLZKEQ/DUL/PR8fN3Q0ECQQDUA2jrbjDnfHTZ
  ifoIV8VNB2Q7QvWJSuG5bTQaulQDPx83oqUznyfsPXfeYqCeKl/7CRaPIy0C8qoH
  EYJ1QVUxAkEAwmRl9S4xsS9PD+fWzP7vpT9x/QWfAL9IncRTyJav5OXe17Rd3oA3
  eh05EAIRUDVgEQzWykTHBi1qh9CzuhHWTwJBAM4xisb94f4gopw3fr7CbhbeS3L/
  SkF+XE20kWo1MSP/LeM0AatU7MTrezsDfOaWm8ZQLmqDcXFehFJfixtysOECQGoG
  WnnkzSOn+wZg3A6JSeomdaSciUHeEtxB9bSlQ6CkI+wgq0YtRpTrFXF+vzSxOAl0
  qD5ATxE2ejFDipOFIQ8CQByn/pmF+R5MROop2U5jtBiY7anElkIMhKPTQbeRkO6O
  sI7Vy6JwwTziNs9QvB1PWndRZXSWuiamODVFh8F7KYo=
  -----END RSA PRIVATE KEY-----
  </key>
gen/ISD20/ASffaa_1_3/br20-ffaa_1_3-1/as.yml: |
  CertChainVersion: 0
  PathSegmentTTL: 21600
  PropagateTime: 5
  RegisterPath: true
  RegisterTime: 5
gen/ISD20/ASffaa_1_3/br20-ffaa_1_3-1/br.toml: |
  [br]
  Profile = false

  [general]
  ConfigDir = "/etc/scion/gen/ISD20/ASffaa_1_3/br20-ffaa_1_3-1"
  ID = "br20-ffaa_1_3-1"

  [metrics]
  Prometheus = "[127.0.0.1]:32045"

  [discovery.dynamic]
  Enable = false

  [discovery.static]
  Enable = false

  [logging.file]
  Level = "debug"
  MaxAge = 3
  MaxBackups = 1
  Path = "/var/log/scion/br20-ffaa_1_3-1.log"
gen/ISD20/ASffaa_1_3/br20-ffaa_1_3-1/certs/ISD20-ASffaa_1_3-V1.crt: |-
  {
    "0": {
      "CanIssue": false,
      "Comment": "AS Certificate",
      "EncAlgorithm": "curve25519xsalsa20poly1305",
      "ExpirationTime": 1601538790,
      "Issuer": "20-ffaa:0:1401",
      "IssuingTime": 1570002792,
      "SignAlgorithm": "ed25519",
      "Signature": "jVZnb1oPNZLL5mg94z+tNN8THwCBB4siICvAGuE06rpVHOBqo0+uJWDjiC1Oge2Efjf7R4BAOo73Jvu4eS+nDA==",
      "Subject": "20-ffaa:1:3",
      "SubjectEncKey": "z4sEiWdq4jAbQBdb8Lyt1BYoiC6VsBO46IQclpqC9XA=",
      "SubjectSignKey": "qIvj9jwle8NG3JAXG3A+EtWC5s58Jp9xN6Q2teI+0nU=",
      "TRCVersion": 1,
      "Version": 1
    },
    "1": {
      "CanIssue": true,
      "Comment": "Core AS Certificate",
      "EncAlgorithm": "curve25519xsalsa20poly1305",
      "ExpirationTime": 1601538791,
      "Issuer": "20-ffaa:0:1401",
      "IssuingTime": 1570002792,
      "SignAlgorithm": "ed25519",
      "Signature": "hh0Zz2S/5tkyEfkFuWISoIWrKYU/HpX7ENIb9XnbbAxWI6CySZnd7knAvvS8Mu6poScbpgzBoZ4Bcdl1I5yYAg==",
      "Subject": "20-ffaa:0:1401",
      "SubjectEncKey": "",
      "SubjectSignKey": "n536OdkjoLgqV/IaCb+O0KI6dAvjWXYrSL0rYgqW5c0=",
      "TRCVersion": 1,
      "Version": 1
    }
  }
gen/ISD20/ASffaa_1_3/br20-ffaa_1_3-1/certs/ISD20-V1.trc: |-
  {
    "CertLogs": {},
    "CoreASes": {
      "20-ffaa:0:1401": {
        "OfflineKey": "r6iwQEz6Z920bWQ12bMSXlhHghF50Zp/znb/w9xuTxM=",
        "OfflineKeyAlg": "ed25519",
        "OnlineKey": "puYLyXVGmt4ECh/955LzVfkp8+s3WbsVkGW+xqON4nE=",
        "OnlineKeyAlg": "ed25519"
      },
      "20-ffaa:0:1402": {
        "OfflineKey": "C5LY3VzmQidX3g2AQebR3j8UMbOFMUU3PGtFGxMalSs=",
        "OfflineKeyAlg": "ed25519",
        "OnlineKey": "V3Qzeommpj1WvGL70Gzw3ZQ8KVyo5XwraanVzweQBAg=",
        "OnlineKeyAlg": "ed25519"
      }
    },
    "CreationTime": 1570002792,
    "Description": "ISD 20 (Korea)",
    "ExpirationTime": 1601538792,
    "GracePeriod": 0,
    "ISD": 20,
    "Quarantine": false,
    "QuorumCAs": 0,
    "QuorumTRC": 2,
    "RAINS": {},
    "RootCAs": {},
    "Signatures": {
      "20-ffaa:0:1401": "E6ZEnPHMW4xuuEE/sH0169pogpvwG4KW0AwLxEvXF3zwV1SOGTBPW5s3a4HyF1TtX5meR6X1QMPiyHXzxFgeDA==",
      "20-ffaa:0:1402": "K54bnVOopf3sr9oKZkP/ZpRyhY6vcofsZ35IwA2R18LvUa4iAiAIs/6erpFn9wkQJAogKVnvtv9g031dy7TXBw=="
    },
    "ThresholdEEPKI": 0,
    "Version": 1
  }
gen/ISD20/ASffaa_1_3/br20-ffaa_1_3-1/keys/as-decrypt.key: |-
  kMUDKe6VAa9jt80s/yYEBtJSggAJDMbsHJKcJccnrMk=
gen/ISD20/ASffaa_1_3/br20-ffaa_1_3-1/keys/as-sig.seed: |-
  4O+fVPIGe/XjoK1lCzk9okhUK/c8Wjkp4Gt2XeCQI2I=
gen/ISD20/ASffaa_1_3/br20-ffaa_1_3-1/keys/master0.key: |-
  YckGa2+R6a9Vtj/sI12CNw==
gen/ISD20/ASffaa_1_3/br20-ffaa_1_3-1/keys/master1.key: |-
  YckGa2+R6a9Vtj/sI12CNw==
gen/ISD20/ASffaa_1_3/br20-ffaa_1_3-1/topology.json: |-
  {
    "BeaconService": {
      "bs20-ffaa_1_3-1": {
        "Addrs": {
          "IPv4": {
            "Public": {
              "Addr": "127.0.0.1",
              "L4Port": 31041
            }
          }
        }
      }
    },
    "BorderRouters": {
      "br20-ffaa_1_3-1": {
        "CtrlAddr": {
          "IPv4": {
            "Public": {
              "Addr": "127.0.0.1",
              "L4Port": 30045
            }
          }
        },
        "Interfaces": {
          "1": {
            "Bandwidth": 1000,
            "ISD_AS": "20-ffaa:0:1404",
            "LinkTo": "PARENT",
            "MTU": 1472,
            "Overlay": "UDP/IPv4",
            "PublicOverlay": {
              "Addr": "10.0.8.2",
              "OverlayPort": 54321
            },
            "RemoteOverlay": {
              "Addr": "10.0.8.1",
              "OverlayPort": 50000
            }
          }
        },
        "InternalAddrs": {
          "IPv4": {
            "PublicOverlay": {
              "Addr": "127.0.0.1",
              "OverlayPort": 31045
            }
          }
        }
      }
    },
    "CertificateService": {
      "cs20-ffaa_1_3-1": {
        "Addrs": {
          "IPv4": {
            "Public": {
              "Addr": "127.0.0.1",
              "L4Port": 31042
            }
          }
        }
      }
    },
    "Core": false,
    "Discovery": {},
    "ISD_AS": "20-ffaa:1:3",
    "MTU": 1472,
    "Overlay": "UDP/IPv4",
    "PathService": {
      "ps20-ffaa_1_3-1": {
        "Addrs": {
          "IPv4": {
            "Public": {
              "Addr": "127.0.0.1",
              "L4Port": 31043
            }
          }
        }
      }
    }
  }
gen/ISD20/ASffaa_1_3/bs20-ffaa_1_3-1/as.yml: |
  CertChainVersion: 0
  PathSegmentTTL: 21600
  PropagateTime: 5
  RegisterPath: true
  RegisterTime: 5
gen/ISD20/ASffaa_1_3/bs20-ffaa_1_3-1/bs.toml: |
  [BS]
  OriginationInterval = "5s"
  PropagationInterval = "5s"
  RevOverlap = "5s"
  RevTTL = "20s"

  [beaconDB]
  Backend = "sqlite"
  Connection = "/var/lib/scion/bs20-ffaa_1_3-1.beacon.db"

  [general]
  ConfigDir = "/etc/scion/gen/ISD20/ASffaa_1_3/bs20-ffaa_1_3-1"
  ID = "bs20-ffaa_1_3-1"
  ReconnectToDispatcher = true

  [metrics]
  Prometheus = "[127.0.0.1]:32041"

  [quic]
  Address = "[127.0.0.1]:30352"
  CertFile = "/etc/scion/gen-certs/tls.pem"
  KeyFile = "/etc/scion/gen-certs/tls.key"
  ResolutionFraction = 0.4

  [trustDB]
  Backend = "sqlite"
  Connection = "/var/lib/scion/bs20-ffaa_1_3-1.trust.db"

  [discovery.dynamic]
  Enable = false

  [discovery.static]
  Enable = false

  [logging.file]
  Level = "debug"
  MaxAge = 3
  MaxBackups = 1
  Path = "/var/log/scion/bs20-ffaa_1_3-1.log"
gen/ISD20/ASffaa_1_3/bs20-ffaa_1_3-1/certs/ISD20-ASffaa_1_3-V1.crt: |-
  {
    "0": {
      "CanIssue": false,
      "Comment": "AS Certificate",
      "EncAlgorithm": "curve25519xsalsa20poly1305",
      "ExpirationTime": 1601538790,
      "Issuer": "20-ffaa:0:1401",
      "IssuingTime": 1570002792,
      "SignAlgorithm": "ed25519",
      "Signature": "jVZnb1oPNZLL5mg94z+tNN8THwCBB4siICvAGuE06rpVHOBqo0+uJWDjiC1Oge2Efjf7R4BAOo73Jvu4eS+nDA==",
      "Subject": "20-ffaa:1:3",
      "SubjectEncKey": "z4sEiWdq4jAbQBdb8Lyt1BYoiC6VsBO46IQclpqC9XA=",
      "SubjectSignKey": "qIvj9jwle8NG3JAXG3A+EtWC5s58Jp9xN6Q2teI+0nU=",
      "TRCVersion": 1,
      "Version": 1
    },
    "1": {
      "CanIssue": true,
      "Comment": "Core AS Certificate",
      "EncAlgorithm": "curve25519xsalsa20poly1305",
      "ExpirationTime": 1601538791,
      "Issuer": "20-ffaa:0:1401",
      "IssuingTime": 1570002792,
      "SignAlgorithm": "ed25519",
      "Signature": "hh0Zz2S/5tkyEfkFuWISoIWrKYU/HpX7ENIb9XnbbAxWI6CySZnd7knAvvS8Mu6poScbpgzBoZ4Bcdl1I5yYAg==",
      "Subject": "20-ffaa:0:1401",
      "SubjectEncKey": "",
      "SubjectSignKey": "n536OdkjoLgqV/IaCb+O0KI6dAvjWXYrSL0rYgqW5c0=",
      "TRCVersion": 1,
      "Version": 1
    }
  }
gen/ISD20/ASffaa_1_3/bs20-ffaa_1_3-1/certs/ISD20-V1.trc: |-
  {
    "CertLogs": {},
    "CoreASes": {
      "20-ffaa:0:1401": {
        "OfflineKey": "r6iwQEz6Z920bWQ12bMSXlhHghF50Zp/znb/w9xuTxM=",
        "OfflineKeyAlg": "ed25519",
        "OnlineKey": "puYLyXVGmt4ECh/955LzVfkp8+s3WbsVkGW+xqON4nE=",
        "OnlineKeyAlg": "ed25519"
      },
      "20-ffaa:0:1402": {
        "OfflineKey": "C5LY3VzmQidX3g2AQebR3j8UMbOFMUU3PGtFGxMalSs=",
        "OfflineKeyAlg": "ed25519",
        "OnlineKey": "V3Qzeommpj1WvGL70Gzw3ZQ8KVyo5XwraanVzweQBAg=",
        "OnlineKeyAlg": "ed25519"
      }
    },
    "CreationTime": 1570002792,
    "Description": "ISD 20 (Korea)",
    "ExpirationTime": 1601538792,
    "GracePeriod": 0,
    "ISD": 20,
    "Quarantine": false,
    "QuorumCAs": 0,
    "QuorumTRC": 2,
    "RAINS": {},
    "RootCAs": {},
    "Signatures": {
      "20-ffaa:0:1401": "E6ZEnPHMW4xuuEE/sH0169pogpvwG4KW0AwLxEvXF3zwV1SOGTBPW5s3a4HyF1TtX5meR6X1QMPiyHXzxFgeDA==",
      "20-ffaa:0:1402": "K54bnVOopf3sr9oKZkP/ZpRyhY6vcofsZ35IwA2R18LvUa4iAiAIs/6erpFn9wkQJAogKVnvtv9g031dy7TXBw=="
    },
    "ThresholdEEPKI": 0,
    "Version": 1
  }
gen/ISD20/ASffaa_1_3/bs20-ffaa_1_3-1/keys/as-decrypt.key: |-
  kMUDKe6VAa9jt80s/yYEBtJSggAJDMbsHJKcJccnrMk=
gen/ISD20/ASffaa_1_3/bs20-ffaa_1_3-1/keys/as-sig.seed: |-
  4O+fVPIGe/XjoK1lCzk9okhUK/c8Wjkp4Gt2XeCQI2I=
gen/ISD20/ASffaa_1_3/bs20-ffaa_1_3-1/keys/master0.key: |-
  YckGa2+R6a9Vtj/sI12CNw==
gen/ISD20/ASffaa_1_3/bs20-ffaa_1_3-1/keys/master1.key: |-
  YckGa2+R6a9Vtj/sI12CNw==
gen/ISD20/ASffaa_1_3/bs20-ffaa_1_3-1/topology.json: |-
  {
    "BeaconService": {
      "bs20-ffaa_1_3-1": {
        "Addrs": {
          "IPv4": {
            "Public": {
              "Addr": "127.0.0.1",
              "L4Port": 31041
            }
          }
        }
      }
    },
    "BorderRouters": {
      "br20-ffaa_1_3-1": {
        "CtrlAddr": {
          "IPv4": {
            "Public": {
              "Addr": "127.0.0.1",
              "L4Port": 30045
            }
          }
        },
        "Interfaces": {
          "1": {
            "Bandwidth": 1000,
            "ISD_AS": "20-ffaa:0:1404",
            "LinkTo": "PARENT",
            "MTU": 1472,
            "Overlay": "UDP/IPv4",
            "PublicOverlay": {
              "Addr": "10.0.8.2",
              "OverlayPort": 54321
            },
            "RemoteOverlay": {
              "Addr": "10.0.8.1",
              "OverlayPort": 50000
            }
          }
        },
        "InternalAddrs": {
          "IPv4": {
            "PublicOverlay": {
              "Addr": "127.0.0.1",
              "OverlayPort": 31045
            }
          }
        }
      }
    },
    "CertificateService": {
      "cs20-ffaa_1_3-1": {
        "Addrs": {
          "IPv4": {
            "Public": {
              "Addr": "127.0.0.1",
              "L4Port": 31042
            }
          }
        }
      }
    },
    "Core": false,
    "Discovery": {},
    "ISD_AS": "20-ffaa:1:3",
    "MTU": 1472,
    "Overlay": "UDP/IPv4",
    "PathService": {
      "ps20-ffaa_1_3-1": {
        "Addrs": {
          "IPv4": {
            "Public": {
              "Addr": "127.0.0.1",
              "L4Port": 31043
            }
          }
        }
      }
    }
  }
gen/ISD20/ASffaa_1_3/cs20-ffaa_1_3-1/as.yml: |
  CertChainVersion: 0
  PathSegmentTTL: 21600
  PropagateTime: 5
  RegisterPath: true
  RegisterTime: 5
gen/ISD20/ASffaa_1_3/cs20-ffaa_1_3-1/certs/ISD20-ASffaa_1_3-V1.crt: |-
  {
    "0": {
      "CanIssue": false,
      "Comment": "AS Certificate",
      "EncAlgorithm": "curve25519xsalsa20poly1305",
      "ExpirationTime": 1601538790,
      "Issuer": "20-ffaa:0:1401",
      "IssuingTime": 1570002792,
      "SignAlgorithm": "ed25519",
      "Signature": "jVZnb1oPNZLL5mg94z+tNN8THwCBB4siICvAGuE06rpVHOBqo0+uJWDjiC1Oge2Efjf7R4BAOo73Jvu4eS+nDA==",
      "Subject": "20-ffaa:1:3",
      "SubjectEncKey": "z4sEiWdq4jAbQBdb8Lyt1BYoiC6VsBO46IQclpqC9XA=",
      "SubjectSignKey": "qIvj9jwle8NG3JAXG3A+EtWC5s58Jp9xN6Q2teI+0nU=",
      "TRCVersion": 1,
      "Version": 1
    },
    "1": {
      "CanIssue": true,
      "Comment": "Core AS Certificate",
      "EncAlgorithm": "curve25519xsalsa20poly1305",
      "ExpirationTime": 1601538791,
      "Issuer": "20-ffaa:0:1401",
      "IssuingTime": 1570002792,
      "SignAlgorithm": "ed25519",
      "Signature": "hh0Zz2S/5tkyEfkFuWISoIWrKYU/HpX7ENIb9XnbbAxWI6CySZnd7knAvvS8Mu6poScbpgzBoZ4Bcdl1I5yYAg==",
      "Subject": "20-ffaa:0:1401",
      "SubjectEncKey": "",
      "SubjectSignKey": "n536OdkjoLgqV/IaCb+O0KI6dAvjWXYrSL0rYgqW5c0=",
      "TRCVersion": 1,
      "Version": 1
    }
  }
gen/ISD20/ASffaa_1_3/cs20-ffaa_1_3-1/certs/ISD20-V1.trc: |-
  {
    "CertLogs": {},
    "CoreASes": {
      "20-ffaa:0:1401": {
        "OfflineKey": "r6iwQEz6Z920bWQ12bMSXlhHghF50Zp/znb/w9xuTxM=",
        "OfflineKeyAlg": "ed25519",
        "OnlineKey": "puYLyXVGmt4ECh/955LzVfkp8+s3WbsVkGW+xqON4nE=",
        "OnlineKeyAlg": "ed25519"
      },
      "20-ffaa:0:1402": {
        "OfflineKey": "C5LY3VzmQidX3g2AQebR3j8UMbOFMUU3PGtFGxMalSs=",
        "OfflineKeyAlg": "ed25519",
        "OnlineKey": "V3Qzeommpj1WvGL70Gzw3ZQ8KVyo5XwraanVzweQBAg=",
        "OnlineKeyAlg": "ed25519"
      }
    },
    "CreationTime": 1570002792,
    "Description": "ISD 20 (Korea)",
    "ExpirationTime": 1601538792,
    "GracePeriod": 0,
    "ISD": 20,
    "Quarantine": false,
    "QuorumCAs": 0,
    "QuorumTRC": 2,
    "RAINS": {},
    "RootCAs": {},
    "Signatures": {
      "20-ffaa:0:1401": "E6ZEnPHMW4xuuEE/sH0169pogpvwG4KW0AwLxEvXF3zwV1SOGTBPW5s3a4HyF1TtX5meR6X1QMPiyHXzxFgeDA==",
      "20-ffaa:0:1402": "K54bnVOopf3sr9oKZkP/ZpRyhY6vcofsZ35IwA2R18LvUa4iAiAIs/6erpFn9wkQJAogKVnvtv9g031dy7TXBw=="
    },
    "ThresholdEEPKI": 0,
    "Version": 1
  }
gen/ISD20/ASffaa_1_3/cs20-ffaa_1_3-1/cs.toml: |
  [cs]
  IssuerReissueTime = "3d"
  LeafReissueTime = "6h"
  ReissueRate = "10s"
  ReissueTimeout = "5s"

  [general]
  ConfigDir = "/etc/scion/gen/ISD20/ASffaa_1_3/cs20-ffaa_1_3-1"
  ID = "cs20-ffaa_1_3-1"
  ReconnectToDispatcher = true

  [metrics]
  Prometheus = "[127.0.0.1]:32042"

  [quic]
  Address = "[127.0.0.1]:30354"
  CertFile = "/etc/scion/gen-certs/tls.pem"
  KeyFile = "/etc/scion/gen-certs/tls.key"
  ResolutionFraction = 0.4

  [sd_client]
  Path = "/run/shm/sciond/default.sock"

  [trustDB]
  Backend = "sqlite"
  Connection = "/var/lib/scion/cs20-ffaa_1_3-1.trust.db"

  [discovery.dynamic]
  Enable = false

  [discovery.static]
  Enable = false

  [logging.file]
  Level = "debug"
  MaxAge = 3
  MaxBackups = 1
  Path = "/var/log/scion/cs20-ffaa_1_3-1.log"
gen/ISD20/ASffaa_1_3/cs20-ffaa_1_3-1/keys/as-decrypt.key: |-
  kMUDKe6VAa9jt80s/yYEBtJSggAJDMbsHJKcJccnrMk=
gen/ISD20/ASffaa_1_3/cs20-ffaa_1_3-1/keys/as-sig.seed: |-
  4O+fVPIGe/XjoK1lCzk9okhUK/c8Wjkp4Gt2XeCQI2I=
gen/ISD20/ASffaa_1_3/cs20-ffaa_1_3-1/keys/master0.key: |-
  YckGa2+R6a9Vtj/sI12CNw==
gen/ISD20/ASffaa_1_3/cs20-ffaa_1_3-1/keys/master1.key: |-
  YckGa2+R6a9Vtj/sI12CNw==
gen/ISD20/ASffaa_1_3/cs20-ffaa_1_3-1/topology.json: |-
  {
    "BeaconService": {
      "bs20-ffaa_1_3-1": {
        "Addrs": {
          "IPv4": {
            "Public": {
              "Addr": "127.0.0.1",
              "L4Port": 31041
            }
          }
        }
      }
    },
    "BorderRouters": {
      "br20-ffaa_1_3-1": {
        "CtrlAddr": {
          "IPv4": {
            "Public": {
              "Addr": "127.0.0.1",
              "L4Port": 30045
            }
          }
        },
        "Interfaces": {
          "1": {
            "Bandwidth": 1000,
            "ISD_AS": "20-ffaa:0:1404",
            "LinkTo": "PARENT",
            "MTU": 1472,
            "Overlay": "UDP/IPv4",
            "PublicOverlay": {
              "Addr": "10.0.8.2",
              "OverlayPort": 54321
            },
            "RemoteOverlay": {
              "Addr": "10.0.8.1",
              "OverlayPort": 50000
            }
          }
        },
        "InternalAddrs": {
          "IPv4": {
            "PublicOverlay": {
              "Addr": "127.0.0.1",
              "OverlayPort": 31045
            }
          }
        }
      }
    },
    "CertificateService": {
      "cs20-ffaa_1_3-1": {
        "Addrs": {
          "IPv4": {
            "Public": {
              "Addr": "127.0.0.1",
              "L4Port": 31042
            }
          }
        }
      }
    },
    "Core": false,
    "Discovery": {},
    "ISD_AS": "20-ffaa:1:3",
    "MTU": 1472,
    "Overlay": "UDP/IPv4",
    "PathService": {
      "ps20-ffaa_1_3-1": {
        "Addrs": {
          "IPv4": {
            "Public": {
              "Addr": "127.0.0.1",
              "L4Port": 31043
            }
          }
        }
      }
    }
  }
gen/ISD20/ASffaa_1_3/endhost/as.yml: |
  CertChainVersion: 0
  PathSegmentTTL: 21600
  PropagateTime: 5
  RegisterPath: true
  RegisterTime: 5
gen/ISD20/ASffaa_1_3/endhost/certs/ISD20-ASffaa_1_3-V1.crt: |-
  {
    "0": {
      "CanIssue": false,
      "Comment": "AS Certificate",
      "EncAlgorithm": "curve25519xsalsa20poly1305",
      "ExpirationTime": 1601538790,
      "Issuer": "20-ffaa:0:1401",
      "IssuingTime": 1570002792,
      "SignAlgorithm": "ed25519",
      "Signature": "jVZnb1oPNZLL5mg94z+tNN8THwCBB4siICvAGuE06rpVHOBqo0+uJWDjiC1Oge2Efjf7R4BAOo73Jvu4eS+nDA==",
      "Subject": "20-ffaa:1:3",
      "SubjectEncKey": "z4sEiWdq4jAbQBdb8Lyt1BYoiC6VsBO46IQclpqC9XA=",
      "SubjectSignKey": "qIvj9jwle8NG3JAXG3A+EtWC5s58Jp9xN6Q2teI+0nU=",
      "TRCVersion": 1,
      "Version": 1
    },
    "1": {
      "CanIssue": true,
      "Comment": "Core AS Certificate",
      "EncAlgorithm": "curve25519xsalsa20poly1305",
      "ExpirationTime": 1601538791,
      "Issuer": "20-ffaa:0:1401",
      "IssuingTime": 1570002792,
      "SignAlgorithm": "ed25519",
      "Signature": "hh0Zz2S/5tkyEfkFuWISoIWrKYU/HpX7ENIb9XnbbAxWI6CySZnd7knAvvS8Mu6poScbpgzBoZ4Bcdl1I5yYAg==",
      "Subject": "20-ffaa:0:1401",
      "SubjectEncKey": "",
      "SubjectSignKey": "n536OdkjoLgqV/IaCb+O0KI6dAvjWXYrSL0rYgqW5c0=",
      "TRCVersion": 1,
      "Version": 1
    }
  }
gen/ISD20/ASffaa_1_3/endhost/certs/ISD20-V1.trc: |-
  {
    "CertLogs": {},
    "CoreASes": {
      "20-ffaa:0:1401": {
        "OfflineKey": "r6iwQEz6Z920bWQ12bMSXlhHghF50Zp/znb/w9xuTxM=",
        "OfflineKeyAlg": "ed25519",
        "OnlineKey": "puYLyXVGmt4ECh/955LzVfkp8+s3WbsVkGW+xqON4nE=",
        "OnlineKeyAlg": "ed25519"
      },
      "20-ffaa:0:1402": {
        "OfflineKey": "C5LY3VzmQidX3g2AQebR3j8UMbOFMUU3PGtFGxMalSs=",
        "OfflineKeyAlg": "ed25519",
        "OnlineKey": "V3Qzeommpj1WvGL70Gzw3ZQ8KVyo5XwraanVzweQBAg=",
        "OnlineKeyAlg": "ed25519"
      }
    },
    "CreationTime": 1570002792,
    "Description": "ISD 20 (Korea)",
    "ExpirationTime": 1601538792,
    "GracePeriod": 0,
    "ISD": 20,
    "Quarantine": false,
    "QuorumCAs": 0,
    "QuorumTRC": 2,
    "RAINS": {},
    "RootCAs": {},
    "Signatures": {
      "20-ffaa:0:1401": "E6ZEnPHMW4xuuEE/sH0169pogpvwG4KW0AwLxEvXF3zwV1SOGTBPW5s3a4HyF1TtX5meR6X1QMPiyHXzxFgeDA==",
      "20-ffaa:0:1402": "K54bnVOopf3sr9oKZkP/ZpRyhY6vcofsZ35IwA2R18LvUa4iAiAIs/6erpFn9wkQJAogKVnvtv9g031dy7TXBw=="
    },
    "ThresholdEEPKI": 0,
    "Version": 1
  }
gen/ISD20/ASffaa_1_3/endhost/sd.toml: |
  [general]
  ConfigDir = "/etc/scion/gen/ISD20/ASffaa_1_3/endhost"
  ID = "sd20-ffaa_1_3"
  ReconnectToDispatcher = true

  [metrics]
  Prometheus = "[127.0.0.1]:30455"

  [quic]
  Address = "[127.0.0.1]:0"
  CertFile = "/etc/scion/gen-certs/tls.pem"
  KeyFile = "/etc/scion/gen-certs/tls.key"
  ResolutionFraction = 0.4

  [sd]
  Public = "20-ffaa:1:3,[127.0.0.1]:0"
  Reliable = "/run/shm/sciond/default.sock"
  SocketFileMode = "0777"
  Unix = "/run/shm/sciond/default.unix"

  [trustDB]
  Backend = "sqlite"
  Connection = "/var/lib/scion/sd20-ffaa_1_3.trust.db"

  [discovery.dynamic]
  Enable = false

  [discovery.static]
  Enable = false

  [logging.file]
  Level = "debug"
  MaxAge = 3
  MaxBackups = 1
  Path = "/var/log/scion/sd20-ffaa_1_3.log"

  [sd.PathDB]
  Connection = "/var/lib/scion/sd20-ffaa_1_3.path.db"
gen/ISD20/ASffaa_1_3/endhost/topology.json: |-
  {
    "BeaconService": {
      "bs20-ffaa_1_3-1": {
        "Addrs": {
          "IPv4": {
            "Public": {
              "Addr": "127.0.0.1",
              "L4Port": 31041
            }
          }
        }
      }
    },
    "BorderRouters": {
      "br20-ffaa_1_3-1": {
        "CtrlAddr": {
          "IPv4": {
            "Public": {
              "Addr": "127.0.0.1",
              "L4Port": 30045
            }
          }
        },
        "Interfaces": {
          "1": {
            "Bandwidth": 1000,
            "ISD_AS": "20-ffaa:0:1404",
            "LinkTo": "PARENT",
            "MTU": 1472,
            "Overlay": "UDP/IPv4",
            "PublicOverlay": {
              "Addr": "10.0.8.2",
              "OverlayPort": 54321
            },
            "RemoteOverlay": {
              "Addr": "10.0.8.1",
              "OverlayPort": 50000
            }
          }
        },
        "InternalAddrs": {
          "IPv4": {
            "PublicOverlay": {
              "Addr": "127.0.0.1",
              "OverlayPort": 31045
            }
          }
        }
      }
    },
    "CertificateService": {
      "cs20-ffaa_1_3-1": {
        "Addrs": {
          "IPv4": {
            "Public": {
              "Addr": "127.0.0.1",
              "L4Port": 31042
            }
          }
        }
      }
    },
    "Core": false,
    "Discovery": {},
    "ISD_AS": "20-ffaa:1:3",
    "MTU": 1472,
    "Overlay": "UDP/IPv4",
    "PathService": {
      "ps20-ffaa_1_3-1": {
        "Addrs": {
          "IPv4": {
            "Public": {
              "Addr": "127.0.0.1",
              "L4Port": 31043
            }
          }
        }
      }
    }
  }
gen/ISD20/ASffaa_1_3/ps20-ffaa_1_3-1/as.yml: |
  CertChainVersion: 0
  PathSegmentTTL: 21600
  PropagateTime: 5
  RegisterPath: true
  RegisterTime: 5
gen/ISD20/ASffaa_1_3/ps20-ffaa_1_3-1/certs/ISD20-ASffaa_1_3-V1.crt: |-
  {
    "0": {
      "CanIssue": false,
      "Comment": "AS Certificate",
      "EncAlgorithm": "curve25519xsalsa20poly1305",
      "ExpirationTime": 1601538790,
      "Issuer": "20-ffaa:0:1401",
      "IssuingTime": 1570002792,
      "SignAlgorithm": "ed25519",
      "Signature": "jVZnb1oPNZLL5mg94z+tNN8THwCBB4siICvAGuE06rpVHOBqo0+uJWDjiC1Oge2Efjf7R4BAOo73Jvu4eS+nDA==",
      "Subject": "20-ffaa:1:3",
      "SubjectEncKey": "z4sEiWdq4jAbQBdb8Lyt1BYoiC6VsBO46IQclpqC9XA=",
      "SubjectSignKey": "qIvj9jwle8NG3JAXG3A+EtWC5s58Jp9xN6Q2teI+0nU=",
      "TRCVersion": 1,
      "Version": 1
    },
    "1": {
      "CanIssue": true,
      "Comment": "Core AS Certificate",
      "EncAlgorithm": "curve25519xsalsa20poly1305",
      "ExpirationTime": 1601538791,
      "Issuer": "20-ffaa:0:1401",
      "IssuingTime": 1570002792,
      "SignAlgorithm": "ed25519",
      "Signature": "hh0Zz2S/5tkyEfkFuWISoIWrKYU/HpX7ENIb9XnbbAxWI6CySZnd7knAvvS8Mu6poScbpgzBoZ4Bcdl1I5yYAg==",
      "Subject": "20-ffaa:0:1401",
      "SubjectEncKey": "",
      "SubjectSignKey": "n536OdkjoLgqV/IaCb+O0KI6dAvjWXYrSL0rYgqW5c0=",
      "TRCVersion": 1,
      "Version": 1
    }
  }
gen/ISD20/ASffaa_1_3/ps20-ffaa_1_3-1/certs/ISD20-V1.trc: |-
  {
    "CertLogs": {},
    "CoreASes": {
      "20-ffaa:0:1401": {
        "OfflineKey": "r6iwQEz6Z920bWQ12bMSXlhHghF50Zp/znb/w9xuTxM=",
        "OfflineKeyAlg": "ed25519",
        "OnlineKey": "puYLyXVGmt4ECh/955LzVfkp8+s3WbsVkGW+xqON4nE=",
        "OnlineKeyAlg": "ed25519"
      },
      "20-ffaa:0:1402": {
        "OfflineKey": "C5LY3VzmQidX3g2AQebR3j8UMbOFMUU3PGtFGxMalSs=",
        "OfflineKeyAlg": "ed25519",
        "OnlineKey": "V3Qzeommpj1WvGL70Gzw3ZQ8KVyo5XwraanVzweQBAg=",
        "OnlineKeyAlg": "ed25519"
      }
    },
    "CreationTime": 1570002792,
    "Description": "ISD 20 (Korea)",
    "ExpirationTime": 1601538792,
    "GracePeriod": 0,
    "ISD": 20,
    "Quarantine": false,
    "QuorumCAs": 0,
    "QuorumTRC": 2,
    "RAINS": {},
    "RootCAs": {},
    "Signatures": {
      "20-ffaa:0:1401": "E6ZEnPHMW4xuuEE/sH0169pogpvwG4KW0AwLxEvXF3zwV1SOGTBPW5s3a4HyF1TtX5meR6X1QMPiyHXzxFgeDA==",
      "20-ffaa:0:1402": "K54bnVOopf3sr9oKZkP/ZpRyhY6vcofsZ35IwA2R18LvUa4iAiAIs/6erpFn9wkQJAogKVnvtv9g031dy7TXBw=="
    },
    "ThresholdEEPKI": 0,
    "Version": 1
  }
gen/ISD20/ASffaa_1_3/ps20-ffaa_1_3-1/keys/as-decrypt.key: |-
  kMUDKe6VAa9jt80s/yYEBtJSggAJDMbsHJKcJccnrMk=
gen/ISD20/ASffaa_1_3/ps20-ffaa_1_3-1/keys/as-sig.seed: |-
  4O+fVPIGe/XjoK1lCzk9okhUK/c8Wjkp4Gt2XeCQI2I=
gen/ISD20/ASffaa_1_3/ps20-ffaa_1_3-1/keys/master0.key: |-
  YckGa2+R6a9Vtj/sI12CNw==
gen/ISD20/ASffaa_1_3/ps20-ffaa_1_3-1/keys/master1.key: |-
  YckGa2+R6a9Vtj/sI12CNw==
gen/ISD20/ASffaa_1_3/ps20-ffaa_1_3-1/ps.toml: |
  [general]
  ConfigDir = "/etc/scion/gen/ISD20/ASffaa_1_3/ps20-ffaa_1_3-1"
  ID = "ps20-ffaa_1_3-1"
  ReconnectToDispatcher = true

  [metrics]
  Prometheus = "[127.0.0.1]:32043"

  [ps]
  SegSync = true

  [quic]
  Address = "[127.0.0.1]:30353"
  CertFile = "/etc/scion/gen-certs/tls.pem"
  KeyFile = "/etc/scion/gen-certs/tls.key"
  ResolutionFraction = 0.4

  [trustDB]
  Backend = "sqlite"
  Connection = "/var/lib/scion/ps20-ffaa_1_3-1.trust.db"

  [discovery.dynamic]
  Enable = false

  [discovery.static]
  Enable = false

  [logging.file]
  Level = "debug"
  MaxAge = 3
  MaxBackups = 1
  Path = "/var/log/scion/ps20-ffaa_1_3-1.log"

  [ps.PathDB]
  Backend = "sqlite"
  Connection = "/var/lib/scion/ps20-ffaa_1_3-1.path.db"
gen/ISD20/ASffaa_1_3/ps20-ffaa_1_3-1/topology.json: |-
  {
    "BeaconService": {
      "bs20-ffaa_1_3-1": {
        "Addrs": {
          "IPv4": {
            "Public": {
              "Addr": "127.0.0.1",
              "L4Port": 31041
            }
          }
        }
      }
    },
    "BorderRouters": {
      "br20-ffaa_1_3-1": {
        "CtrlAddr": {
          "IPv4": {
            "Public": {
              "Addr": "127.0.0.1",
              "L4Port": 30045
            }
          }
        },
        "Interfaces": {
          "1": {
            "Bandwidth": 1000,
            "ISD_AS": "20-ffaa:0:1404",
            "LinkTo": "PARENT",
            "MTU": 1472,
            "Overlay": "UDP/IPv4",
            "PublicOverlay": {
              "Addr": "10.0.8.2",
              "OverlayPort": 54321
            },
            "RemoteOverlay": {
              "Addr": "10.0.8.1",
              "OverlayPort": 50000
            }
          }
        },
        "InternalAddrs": {
          "IPv4": {
            "PublicOverlay": {
              "Addr": "127.0.0.1",
              "OverlayPort": 31045
            }
          }
        }
      }
    },
    "CertificateService": {
      "cs20-ffaa_1_3-1": {
        "Addrs": {
          "IPv4": {
            "Public": {
              "Addr": "127.0.0.1",
              "L4Port": 31042
            }
          }
        }
      }
    },
    "Core": false,
    "Discovery": {},
    "ISD_AS": "20-ffaa:1:3",
    "MTU": 1472,
    "Overlay": "UDP/IPv4",
    "PathService": {
      "ps20-ffaa_1_3-1": {
        "Addrs": {
          "IPv4": {
            "Public": {
              "Addr": "127.0.0.1",
              "L4Port": 31043
            }
          }
        }
      }
    }
  }
gen/dispatcher/disp.toml: |
  [dispatcher]
  ID = "dispatcher"
  SocketFileMode = "0777"

  [metrics]
  Prometheus = "[127.0.0.1]:30441"

  [logging.file]
  Level = "debug"
  MaxAge = 3
  MaxBackups = 1
  Path = "/var/log/scion/dispatcher.log"
gen/ia: |-
  20-ffaa_1_3
gen/scionlab-config.json: |-
  {
    "host_id": "8866122168904859b7186ee56f3e7861",
    "host_secret": "39ea653da57b45eb9411d540ff46e286",
    "url": "http://localhost:8000",
    "version": 7
  }
scionlab-services.txt: |-
  scion-border-router@20-ffaa_1_3-1.service
  scion-beacon-server@20-ffaa_1_3-1.service
  scion-path-server@20-ffaa_1_3-1.service
  scion-certificate-server@20-ffaa_1_3-1.service
  scion-daemon@20-ffaa_1_3.service
  scion-dispatcher.service<|MERGE_RESOLUTION|>--- conflicted
+++ resolved
@@ -1,33 +1,6 @@
-<<<<<<< HEAD
-README.md: |
-  # SCIONLab Dedicated
-  SCIONLab Dedicated System configuration
-
-  This is the SCION configuration for a dedicated system.
-
-
-  ## Setup of the system
-
-  You need to install SCION to the system, and/or update it to the version you need, manually.
-  There is documentation on how to do it under:
-  https://netsec-ethz.github.io/scion-tutorials/native_setup/ubuntu_x86_build/
-  If you are running your AS not in a conventional Ubuntu system, check the more general:
-  https://netsec-ethz.github.io/scion-tutorials/
-
-  If, on the other hand, you wish SCION to be kept up to date automatically, and you don't mind running a VM, consider getting the configuration for a VM instead.
-
-
-  ## Further information
-
-  You can find more information about the SCION architecture in:
-  https://www.scion-architecture.net/
-  As well as tutorials, videos, publications, source code and much more!
-client_20-ffaa_0_1404.conf: |
-=======
 README.md: |-
   content_not_checked
-client.conf: |
->>>>>>> b12027da
+client_20-ffaa_0_1404.conf: |
   # Specify that we are a client
   client
 
