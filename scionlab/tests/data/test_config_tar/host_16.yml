--- conflicted
+++ resolved
@@ -605,16 +605,9 @@
       "etc/scion/crypto/voting/regular-voting.key": "eabbadf306b1f2677759a0438bb267b25df28070",
       "etc/scion/crypto/voting/sensitive-voting.key": "d27402b7e884ceacd9f56f7391106deb20495dac",
       "etc/scion/cs-1.toml": "7999c6c71fd61c3fe897723a6ace526c1ad8171d",
-<<<<<<< HEAD
-      "etc/scion/dispatcher.toml": "019d457e07c22a9a8bb32debaade79196adf30fe",
       "etc/scion/keys/master0.key": "0c9fdc632ea62a10f7ddd2082414123d350f9b11",
       "etc/scion/keys/master1.key": "0c9fdc632ea62a10f7ddd2082414123d350f9b11",
-      "etc/scion/topology.json": "d80201955a1ac386a4ec31f8f7edd676717cc42a"
-=======
-      "etc/scion/keys/master0.key": "e345f689cab81a893b368282169dd3a492021fdb",
-      "etc/scion/keys/master1.key": "e345f689cab81a893b368282169dd3a492021fdb",
       "etc/scion/topology.json": "e69f7ce4042f4fce5b8b3d4c57638914c09a67d5"
->>>>>>> 8733dde2
     },
     "host_id": "0c465644bc294a848f78f27afa42e66e",
     "host_secret": "32b7c7fe033b457f90ec72e474fd4174",
